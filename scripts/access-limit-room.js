// Description:
//   Configures access control to restrict some commands to specific rooms.
//
//   This is mostly a direct lift from example code in the hubot docs:
//   https://hubot.github.com/docs/patterns/#restricting-access-to-commands
//   Modified to be room-based rather than user-based, and converted to js
//
// Configuration:
//
//
// Commands:
//   None
//
// Author:
//   kb0rg

var ALLOWED_ROOMS, RESTRICTED_COMMANDS;

RESTRICTED_COMMANDS = [
  'badgers',
<<<<<<< HEAD
  'pod-bay-doors',
  'schedule'
=======
  'dad-jokes',
  'pod-bay-doors'
>>>>>>> e4ebf6cd
]; // String that matches the listener ID

ALLOWED_ROOMS = [
  '8cf540e9-9727-4a75-82d1-843575e61f1b', //bifrost
  '8dd97a6a-d6f0-4352-be7d-388d9afeea9f' //playground
]; // String that matches the room ID

module.exports = function(robot) {
  robot.listenerMiddleware(function(context, next, done) {
    if (RESTRICTED_COMMANDS.indexOf(context.listener.options.id) >= 0) {
      if (ALLOWED_ROOMS.indexOf(context.response.message.room) >= 0) {
        // User is allowed access to this command
        next();
      } else {
        // Restricted command, but flow isn't in whitelist
        context.response.reply(`I'm sorry, but that command doesn't work here.`);
        done();
      }

    } else {
      next();
    }
  })
}<|MERGE_RESOLUTION|>--- conflicted
+++ resolved
@@ -18,13 +18,9 @@
 
 RESTRICTED_COMMANDS = [
   'badgers',
-<<<<<<< HEAD
+  'dad-jokes',
   'pod-bay-doors',
   'schedule'
-=======
-  'dad-jokes',
-  'pod-bay-doors'
->>>>>>> e4ebf6cd
 ]; // String that matches the listener ID
 
 ALLOWED_ROOMS = [
