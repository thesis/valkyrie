{
  "name": "heimdall",
  "version": "0.0.4",
  "private": true,
  "author": "Antonio Salazar Cardozo <antonio@thesis.co>",
  "description": "Heimdall can see and hear your every need, and keeps watch for the onset of Ragnarok",
  "dependencies": {
    "coffeescript": "^1.12.3",
    "typescript": "~3.1.3",
    "github-api": "^3.0.0",
    "hubot": "^3.1.1",
    "hubot-circleci": "^0.8.1",
    "hubot-diagnostics": "^1.0.0",
    "hubot-flowdock": "^0.7.8",
    "hubot-gif-locker": "^1.0.7",
    "hubot-help": "^1.0.1",
    "hubot-redis-brain": "^1.0.0",
    "hubot-rules": "^0.1.2",
    "hubot-scripts": "^2.17.2",
    "hubot-shipit": "^0.2.1",
    "uuid": "^3.2.1",
    "passport": "^0.4.0",
    "passport-github2": "^0.1.11",
    "cookie-parser": "^1.4.3",
<<<<<<< HEAD
    "cheerio": "^1.0.0-rc.2",
    "axios-debug-log": "0.4.0"
=======
    "jsonwebtoken": "~8.3.0"
>>>>>>> 09226fe1
  },
  "engines": {
    "node": "10.9.0"
  },
  "devDependencies": {
<<<<<<< HEAD
    "@types/cookie": "^0.3.1",
=======
    "@types/jsonwebtoken": "~7.2.8",
>>>>>>> 09226fe1
    "@types/hubot": "^2.19.2"
  }
}<|MERGE_RESOLUTION|>--- conflicted
+++ resolved
@@ -22,22 +22,16 @@
     "passport": "^0.4.0",
     "passport-github2": "^0.1.11",
     "cookie-parser": "^1.4.3",
-<<<<<<< HEAD
     "cheerio": "^1.0.0-rc.2",
-    "axios-debug-log": "0.4.0"
-=======
+    "axios-debug-log": "0.4.0",
     "jsonwebtoken": "~8.3.0"
->>>>>>> 09226fe1
   },
   "engines": {
     "node": "10.9.0"
   },
   "devDependencies": {
-<<<<<<< HEAD
     "@types/cookie": "^0.3.1",
-=======
     "@types/jsonwebtoken": "~7.2.8",
->>>>>>> 09226fe1
     "@types/hubot": "^2.19.2"
   }
 }